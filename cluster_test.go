--- conflicted
+++ resolved
@@ -131,11 +131,8 @@
 func TestSuite(t *testing.T) {
 	RegisterFailHandler(Fail)
 	AfterEach(func() {
-<<<<<<< HEAD
 		zk, err := NewZK(t_ZK_ADDRS, "", time.Second)
-=======
-		zk, err := NewZK(tZKAddrs, time.Second)
->>>>>>> dffe2d44
+
 		Expect(err).NotTo(HaveOccurred())
 
 		zk.DeleteAll("/consumers/" + tGroup)
